from __future__ import annotations

import functools
import itertools

import numpy as np
from scipy.sparse import coo_matrix, identity, kron, vstack

from spxmod.dimension import Dimension, NumericalDimension, build_dimension
from spxmod.typing import DataFrame, NDArray


class Space:
    """Space class host dimension information. Variable will be defined in the
    space.

    Parameters
    ----------
    name : str, optional
        Name of the space. Default is None. If None, the name is set to the
        product of the dimension names.
    dims : list of dict, optional
        List of dimension information. Default is None. If None, the dimension
        list will be empty.

    """

    def __init__(
        self,
        name: str | None = None,
        dims: list[Dimension] | None = None,
    ) -> None:
        self.dims = dims or []
        self.name = "*".join(self.dim_names) if name is None else name
        self._span: DataFrame | None = None

        if not self.dims:
            self.set_span(DataFrame())

    @classmethod
    def from_config(cls, config: dict) -> Space:
        if "dims" in config:
            config["dims"] = [build_dimension(**dim) for dim in config["dims"]]
        return cls(**config)

    @property
    def span(self) -> DataFrame:
        """The grid of the space."""
        if self._span is None:
            raise ValueError("Space span are not set.")
        return self._span

    @property
    def size(self) -> int:
        """Size of the space grid."""
        return len(self.span)

    @property
    def dim_names(self) -> list[str]:
        """Names of the dimensions."""
        return [dim.name for dim in self.dims]

    @property
    def dim_sizes(self) -> list[int]:
        """Sizes of the dimensions."""
        return [dim.size for dim in self.dims]

    def set_span(self, data: DataFrame) -> None:
        """Set the unique dimension values and the grid of space.

        Parameters
        ----------
        data : DataFrame
            Data to set the unique dimension values from.

        """
        for dim in self.dims:
            dim.set_span(data)
        grid = itertools.product(*[dim.span for dim in self.dims])
        self._span = DataFrame(data=grid, columns=self.dim_names)

    def build_encoded_names(self, column: str) -> list[str]:
        if not self.dims:
            return [column]
        return [f"{column}_{self.name}_{i}" for i in range(self.size)]

    def encode(self, mat: NDArray, coords: DataFrame) -> coo_matrix:
        """Encode the data into the space grid.

        Parameters
        ----------
        mat
            Design matrix to be encoded, it should have the same number of rows
            with `coords`.
        coords
            Coordinate data frame for each row of the design matrix. It's
            columns should match with the space dimension name.

        Returns
        -------
        coo_matrix
            Encoded design matrix.

        """
        vals = mat.ravel()
        nrow, ncol = mat.shape

        row = np.repeat(np.arange(nrow, dtype=int), ncol)
        col = np.zeros(nrow, dtype=int)
        if self.dims:
            col = (
                coords.merge(
                    self.span.reset_index(), how="left", on=self.dim_names
                )
                .eval("index")
                .to_numpy()
            )
<<<<<<< HEAD
        index = ~np.isnan(col)
        return coo_matrix(
            (val[index], (row[index], col[index])), shape=(len(data), self.size)
        )
=======
        col = np.add.outer(ncol * col, np.arange(ncol)).ravel()
        return coo_matrix((vals, (row, col)), shape=(nrow, self.size * ncol))
>>>>>>> a301cef2

    def build_smoothing_prior(
        self,
        size: int,
        lam: float | dict[str, float] = 0.0,
        lam_mean: float = 0.0,
        scale_by_distance: bool = False,
    ) -> dict[str, NDArray]:
        """Create the smoothing Gaussian prior for the space.

        Parameters
        ----------
        lam : float or dict of float, optional
            Smoothing parameter for each dimension. Default is 0.0.
        lam_mean : float, optional
            Smoothing parameter for the mean. Default is 0.0.
        scale_by_distance : bool, optional
            Whether to scale the smoothing parameter by the distance. Default
            is False.

        Returns
        -------
        dict of NDArray
            Dictionary containing the prior information.

        """
        if isinstance(lam, float):
            lam = {name: lam for name in self.dim_names}
        mat, sd = coo_matrix((0, self.size * size)), np.empty((0,))

        mats_default = list(map(identity, self.dim_sizes))
        sds_default = list(map(np.ones, self.dim_sizes))

        for i, dim in enumerate(self.dims):
            lam_i = lam[dim.name]
            if lam_i > 0.0 and isinstance(dim, NumericalDimension):
                mats = mats_default.copy()
                mats[i] = kron(dim.build_smoothing_mat(), identity(size))
                mat = vstack([mat, functools.reduce(kron, mats)])

                sds = sds_default.copy()
                sds[i] = np.repeat(
                    dim.build_smoothing_sd(lam_i, scale_by_distance), size
                )
                sd = np.hstack([sd, functools.reduce(_flatten_outer, sds)])

        if lam_mean > 0.0:
            mat = vstack(
                [
                    mat,
                    kron(np.repeat(1 / self.size, self.size), identity(size)),
                ]
            )
            sd = np.hstack([sd, np.repeat(1 / np.sqrt(lam_mean), size)])

        # TODO: regmod cannot recognize sparse array as prior, this shouldn't
        # be necessary in the future
        return dict(mat=mat, sd=sd)

    def build_order_prior(
        self,
        order_dim: str = "",
        order: list[list[int]] | None = None,
    ) -> dict[str, NDArray]:
        mat = coo_matrix((0, self.size))
        if order_dim == "":
            return dict(mat=mat)

        mats_default = list(map(identity, self.dim_sizes))

        for i, dim in enumerate(self.dims):
            if dim.name == order_dim and isinstance(dim, NumericalDimension):
                mats = mats_default.copy()
                mats[i] = vstack(
                    [dim.build_order_mat(order_item) for order_item in order]
                )
                mat = vstack([mat, functools.reduce(kron, mats)])

        return dict(mat=mat)


def _flatten_outer(x: NDArray, y: NDArray) -> NDArray:
    """Flatten the outer product of two arrays.

    Parameters
    ----------
    x : NDArray
        First array.
    y : NDArray
        Second array.

    Returns
    -------
    NDArray
        Flattened outer product of the two arrays.

    """
    return np.outer(x.ravel(), y.ravel()).ravel()<|MERGE_RESOLUTION|>--- conflicted
+++ resolved
@@ -115,15 +115,8 @@
                 .eval("index")
                 .to_numpy()
             )
-<<<<<<< HEAD
-        index = ~np.isnan(col)
-        return coo_matrix(
-            (val[index], (row[index], col[index])), shape=(len(data), self.size)
-        )
-=======
         col = np.add.outer(ncol * col, np.arange(ncol)).ravel()
         return coo_matrix((vals, (row, col)), shape=(nrow, self.size * ncol))
->>>>>>> a301cef2
 
     def build_smoothing_prior(
         self,
