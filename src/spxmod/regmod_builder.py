--- conflicted
+++ resolved
@@ -6,26 +6,17 @@
 from msca.optim.solver import IPSolver, NTCGSolver
 from regmod.data import Data
 from regmod.models import BinomialModel, GaussianModel, PoissonModel
-<<<<<<< HEAD
-=======
 from regmod.parameter import Parameter
->>>>>>> d4a113d9
 from regmod.prior import (
     GaussianPrior,
     LinearGaussianPrior,
     LinearUniformPrior,
-<<<<<<< HEAD
-    UniformPrior,
-)
-from regmod.variable import Variable
-=======
     SplineGaussianPrior,
     SplinePrior,
     SplineUniformPrior,
     UniformPrior,
 )
 from regmod.variable import SplineVariable, Variable
->>>>>>> d4a113d9
 from scipy.stats import norm
 from xspline import XSpline
 
